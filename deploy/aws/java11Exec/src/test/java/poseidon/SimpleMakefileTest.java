--- conflicted
+++ resolved
@@ -37,18 +37,17 @@
                   "\t@java org/example/RecursiveMath\r\n"
           ).getBytes(StandardCharsets.UTF_8));
 
-<<<<<<< HEAD
   static final String SuccessfulMakefileWithAssignments = Base64.getEncoder().encodeToString(
           ("test:\n" +
                   "\tjavac -encoding utf8 -cp .:/usr/java/lib/hamcrest-core-1.3.jar:/usr/java/lib/junit-4.11.jar ${FILENAME}\n" +
                   "\tjava -Dfile.encoding=UTF8 -cp .:/usr/java/lib/hamcrest-core-1.3.jar:/usr/java/lib/junit-4.11.jar org.junit.runner.JUnitCore ${CLASS_NAME}\n"
-=======
+          ).getBytes(StandardCharsets.UTF_8));
+
   static final String SuccessfulMakefileWithComment = Base64.getEncoder().encodeToString(
           ("run:\r\n" +
                   "\t@javac org/example/RecursiveMath.java\r\n" +
                   "\t@java org/example/RecursiveMath\r\n" +
                   "\t#exit\r\n"
->>>>>>> 7af17c87
           ).getBytes(StandardCharsets.UTF_8));
 
   static final String NotSupportedMakefile = Base64.getEncoder().encodeToString(
